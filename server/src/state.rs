--- conflicted
+++ resolved
@@ -16,11 +16,7 @@
 
 #[derive(Debug, Clone, Deserialize, Serialize)]
 pub struct AppConfig {
-<<<<<<< HEAD
-    pub base_url: String,
-=======
     pub base_url: Url,
->>>>>>> c39d7ab4
     pub imgproxy_url: Option<String>,
 }
 
@@ -31,12 +27,7 @@
             .wrap_err("Missing APP_BASE_URL, needed for app launch")?;
         let base_url = Url::parse(&base_url).wrap_err("Invalid APP_BASE_URL not parsable")?;
         Ok(Self {
-<<<<<<< HEAD
-            base_url: std::env::var("APP_BASE_URL")
-                .wrap_err("Missing APP_BASE_URL, needed for app launch")?,
-=======
             base_url,
->>>>>>> c39d7ab4
             imgproxy_url: std::env::var("IMGPROXY_URL").ok(),
         })
     }
