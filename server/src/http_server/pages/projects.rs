--- conflicted
+++ resolved
@@ -14,7 +14,6 @@
         pages::blog::md::html::MarkdownRenderContext,
         templates::{base_constrained, header::OpenGraph},
         ResponseResult,
-        pages::blog::md::html::MarkdownRenderContext,
     },
     instrument, AppState, Arc, Result,
 };
@@ -132,10 +131,6 @@
         .ast
         .0
         .clone()
-<<<<<<< HEAD
-        .into_html(&state.app, &MarkdownRenderContext { syntax_highlighting: state.syntax_highlighting_context.clone(), current_article_path: None })
-        .map_err(|e| ServerError(e.into(), StatusCode::INTERNAL_SERVER_ERROR))
-=======
         .into_html(
             &state.app,
             &MarkdownRenderContext {
@@ -147,7 +142,6 @@
             },
         )
         .map_err(|e| ServerError(e, StatusCode::INTERNAL_SERVER_ERROR))
->>>>>>> c39d7ab4
         .map_err(axum::response::IntoResponse::into_response)?;
 
     let youtube_videos = sqlx::query_as!(
