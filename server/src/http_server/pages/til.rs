--- conflicted
+++ resolved
@@ -13,14 +13,10 @@
 
 use crate::{
     http_server::{
-<<<<<<< HEAD
-        errors::ServerError, pages::blog::md::html::{IntoHtml, MarkdownRenderContext}, templates::{base_constrained, header::OpenGraph, post_templates::TilPostList}, ResponseResult
-=======
         errors::ServerError,
         pages::blog::md::html::{IntoHtml, MarkdownRenderContext},
         templates::{base_constrained, header::OpenGraph, post_templates::TilPostList},
         LinkTo, ResponseResult,
->>>>>>> c39d7ab4
     },
     AppState,
 };
@@ -81,11 +77,7 @@
           subtitle class="block text-lg text-subtitle mb-8 " { (markdown.date) }
 
           div {
-<<<<<<< HEAD
-            (markdown.ast.into_html(&state.app, &MarkdownRenderContext { syntax_highlighting: state.syntax_highlighting_context.clone(), current_article_path: None })?)
-=======
             (markdown.ast.into_html(&state.app, &MarkdownRenderContext { syntax_highlighting: state.syntax_highlighting_context.clone(), current_article_path: til.relative_link() })?)
->>>>>>> c39d7ab4
           }
         },
         OpenGraph {
