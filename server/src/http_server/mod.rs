use axum::{
    extract::{Path, State},
    http::Uri,
    response::{IntoResponse, Redirect, Response},
    routing::{get, post},
    Router,
};
use chrono::{DateTime, NaiveTime, Utc};
use include_dir::{include_dir, Dir};

use posts::{
    blog::{BlogPost, ToCanonicalPath},
    date::PostedOn,
    til::TilPost,
    title::Title,
    Post,
};
use std::sync::Arc;

use crate::{AppConfig, AppState, Result};
use errors::ServerError;

use self::{
    pages::blog::md::{html::MarkdownRenderContext, IntoHtml, SyntaxHighlightingContext},
    templates::ShortDesc,
};

pub(crate) mod cmd;

pub(crate) mod pages;

mod config;
pub mod current_user;
pub mod errors;
mod routes;
mod server_tracing;
mod templates;

pub(crate) mod auth;

pub(crate) mod admin;

const TAILWIND_STYLES: &str = include_str!("../../../target/tailwind.css");
const COMIC_CODE_STYLES: &str = include_str!("../styles/comic_code.css");

const STATIC_ASSETS: Dir<'_> = include_dir!("$CARGO_MANIFEST_DIR/static");

type ResponseResult<T = Response> = Result<T, ServerError>;

pub(crate) trait LinkTo {
    fn relative_link(&self) -> String;

    fn absolute_link(&self, config: &AppConfig) -> String {
        config.app_url(&self.relative_link())
    }
}

impl LinkTo for BlogPost {
    fn relative_link(&self) -> String {
        format!("/posts/{}", self.path.canonical_path())
    }
}

impl LinkTo for TilPost {
    fn relative_link(&self) -> String {
        format!("/til/{}", self.frontmatter.slug)
    }
}

pub(crate) trait ToRssItem {
    fn to_rss_item(
        &self,
        config: &AppConfig,
        context: &SyntaxHighlightingContext,
    ) -> Result<rss::Item>;
}

impl<FrontMatter> ToRssItem for Post<FrontMatter>
where
    FrontMatter: PostedOn + Title,
    Post<FrontMatter>: LinkTo,
{
    fn to_rss_item(
        &self,
        config: &AppConfig,
        context: &SyntaxHighlightingContext,
    ) -> Result<rss::Item> {
        let link = self.absolute_link(config);

        let posted_on: DateTime<Utc> = self.posted_on().and_time(NaiveTime::MIN).and_utc();
        let formatted_date = posted_on.to_rfc2822();

        Ok(rss::ItemBuilder::default()
            .title(Some(self.title().to_string()))
            .link(Some(link))
            .description(self.short_description())
            .pub_date(Some(formatted_date))
            .content(Some(
                self.markdown()
                    .ast
                    .0
<<<<<<< HEAD
                    .into_html(config, &MarkdownRenderContext { syntax_highlighting: context.clone(), current_article_path: None })?
=======
                    .into_html(
                        config,
                        &MarkdownRenderContext {
                            syntax_highlighting: context.clone(),
                            current_article_path: self.relative_link(),
                        },
                    )?
>>>>>>> c39d7ab4
                    .into_string(),
            ))
            .build())
    }
}<|MERGE_RESOLUTION|>--- conflicted
+++ resolved
@@ -99,9 +99,6 @@
                 self.markdown()
                     .ast
                     .0
-<<<<<<< HEAD
-                    .into_html(config, &MarkdownRenderContext { syntax_highlighting: context.clone(), current_article_path: None })?
-=======
                     .into_html(
                         config,
                         &MarkdownRenderContext {
@@ -109,7 +106,6 @@
                             current_article_path: self.relative_link(),
                         },
                     )?
->>>>>>> c39d7ab4
                     .into_string(),
             ))
             .build())
